// -----------------------------------------------------------------------------------
// Constants
#pragma once

// Configuration options ----------------------------------------------------------------------------------------------------

// PINMAPS
#define PINMAP_FIRST                1

#define FYSETC_E4                   1      // FYSETC E4 Version 1.0, *** EXPERIMENTAL, MAY BE REMOVED AT ANY TIME ***

#define FYSETC_S6                   2      // FYSETC S6 Version 1.2, 3D printer board, a 6-axis design
#define FYSETC_S6_1                 3      // FYSETC S6 Version 1.2
#define FYSETC_S6_2                 4      // FYSETC S6 Version 2.0, 3D printer board, a 6-axis design

#define BTT_SKR_PRO                 5      // BigTreeTech SKR PRO Version 1.2
#define BTT_OCTOPUS_PRO             6      // BigTreeTech Octopus Pro Version 1.1

#define MiniPCB                     7      // small 2-axis design for embedded or mounting behind a panel, Teensy3.2
#define MiniPCB13                   8      // improved version 1.3 adds better support for ESP-01 flashing and optional I2C

#define MiniPCB2                    9      // 2-axis design for small alum. case, Teensy3.2

#define MaxPCB                      10     // first generation custom 4-axis board, Teensy3.5/Teensy3.6
#define MaxPCB2                     11     // improved second generation for alum. case, Teensy3.5/Teensy3.6
#define MaxPCB3                     12     // improved third generation for alum. case, Teensy4.1
#define MaxPCB4                     13     // for Teensy4.1 w/TMC2209 support
#define MaxSTM3                     14     // update to the MaxPCB3 using an Blackpill F411CE instead of the Teensy3.5/3.6
#define MaxSTM3I                    15     // as above but using an onboard STM32F411CE with M24C64 EEPROM as default

#define MaxESP3                     16     // adds 4th axis and option to flash the WeMos D1 Mini WiFi through OnStep
#define MaxESP4                     17     // for ESP32S w/TMC2209 support
#define CNC3                        18     // Arduino CNC Sheild on WeMos D1 R32 (ESP32)
#define MicroScope                  19     // MicroScope PCB (ESP32, experimental and may be removed at any point!, USE AY YOUR OWN RISK!!!)

#define STM32Blue                   20     // Khalid and Dave's PCB for STM32 Blue pill (STM32F103CB and STM32F303CC)

#define JTWSTM                      21     // JTW Astronomy JTWSTM telescope mount controller Rev 2.1
#define MANTICORE                   22     // JTW Astronomy MANTICORE telescope mount controller Rev 1.0

<<<<<<< HEAD
#define MaxPCB4Mesu                 23     // for Teensy4.1 for mesu modified by PP & GK
=======
#define SAL_XB1                     23     // SAL-XB1 telescope mount controller
>>>>>>> 34ebade1

#define PINMAP_LAST                 23

// WEATHER sensors (temperature, pressure, and humidity)
#define WEATHER_FIRST               1
#define BME280                      1      // BME280 on I2C (at default address 0x77)
#define BME280_0x77                 1      // BME280 on I2C (at address 0x77)
#define BME280_0x76                 2      // BME280 on I2C (at address 0x76)
#define BME280_SPI                  3      // BME280 on SPI (default CS)
#define BMP280                      4      // BMP280 on I2C (at default address 0x77)
#define BMP280_0x77                 4      // BMP280 on I2C (at address 0x77)
#define BMP280_0x76                 5      // BMP280 on I2C (at address 0x76)
#define BMP280_SPI                  6      // BMP280 on SPI (default CS)
#define WEATHER_LAST                6

// STEP WAVE FORM
#define STEP_WAVE_FORM_FIRST        1
#define SQUARE                      1
#define PULSE                       2
#define STEP_WAVE_FORM_LAST         2

// MOUNT TYPE
#define MOUNT_TYPE_FIRST            1
#define MOUNT_SUBTYPE_FIRST         1
#define GEM                         1      // German Equatorial Mount, meridian flips enabled
#define FORK                        2      // Fork Mount, meridian flips disabled
#define ALTAZM                      3      // Altitude Azimuth Mounts, Dobsonians, etc.
#define ALTALT                      4      // Altitude Altitude Mounts
#define MOUNT_SUBTYPE_LAST          4
#define GEM_TA                      5      // GEM, w/tangent arm Declination
#define GEM_TAC                     6      // GEM, w/tangent arm Declination and geometry correction
#define FORK_TA                     7      // FORK, w/tangent arm Declination
#define FORK_TAC                    8      // FORK, w/tangent arm Declination and geometry correction
#define ALTAZM_UNL                  9      // ALTAZM, w/unlimited Azmiuth motion
#define MOUNT_TYPE_LAST             9

// MOUNT COORDS
#define MOUNT_COORDS_FIRST          1
#define OBSERVED_PLACE              1
#define TOPOCENTRIC                 2
#define TOPO_STRICT                 3
#define ASTROMETRIC_J2000           4
#define MOUNT_COORDS_LAST           4

// TIME LOCATION SOURCE devices supported
#define TLS_FIRST                   1
#define DS3231                      1      // DS3231 RTC on I2C
#define DS3234                      2      // DS3234 RTC on SPI (DS3234_CS_PIN) Makuna library
#define SD3031                      3      // SD3031 RTC on I2C
#define TEENSY                      4      // TEENSY3.2 RTC (Built-in)
#define GPS                         5      // GPS device
#define NTP                         6      // NTP
#define TLS_LAST                    6

// PIER SIDE
#define PIER_SIDE_FIRST             1
#define EAST                        1      // same as PSS_EAST
#define WEST                        2      // same as PSS_WEST
#define BEST                        3      // same as PSS_BEST
#define PIER_SIDE_LAST              3

// COMPENSATED TRACKING
#define COMPENSATED_TRACKING_FIRST  1
#define REFRACTION                  1      // refraction compensated tracking RA only
#define REFRACTION_DUAL             2      // refraction compensated tracking both axes
#define MODEL                       3      // pointing model compensated tracking RA only
#define MODEL_DUAL                  4      // pointing model compensated tracking both axes
#define COMPENSATED_TRACKING_LAST   4

// TEMPERATURE sensing devices
#define TEMPERATURE_FIRST           1
#define DS1820     0x2800000000000000      // DS18B20 1-wire temperature sensors for focusing and dew heaters
#define DS18B20    0x2800000000000000      // as above
#define DS18S20    0x1000000000000000      // as above, except for DS18S20
#define DS_MASK    0x3F00000000000000      // not for use in Config.h
#define THERMISTOR                  1      // General purpose thermistor sensor, type 1 (see Config.defaults.h)
#define THERMISTOR1                 1      // as above
#define THERMISTOR2                 2      // General purpose thermistor sensor, type 2 (see Config.defaults.h)
#define TEMPERATURE_LAST            2

// AUXILIARY FEATURE purpose
#define AUX_FEATURE_PURPOSE_FIRST   1
#define SWITCH                      1      // control an simple on/off switch
#define ANALOG_OUTPUT               2      // control an analog (pwm) output, depends on MCU support
#define ANALOG_OUT                  2      // as above
#define DEW_HEATER                  3      // control an dew heater
#define INTERVALOMETER              4      // control an camera shutter
#define MOMENTARY_SWITCH            5      // control an simple momentary on/off switch
#define HIDDEN_SWITCH               6      // control an hidden on/off switch (for controlling a pin state at boot)
#define COVER_SWITCH                7      // control an servo driven OTA cover where "on" is closed and "off" is open
#define AUX_FEATURE_PURPOSE_LAST    7

// --------------------------------------------------------------------------------------------------------------------------

// task manager
#define TASKS_MAX                   60     // up to 60 tasks
#define TASKS_SKIP_MISSED                  // just skip missed tasks if too late
#ifdef ESP32
  #define TASKS_HWTIMERS             4     // up to 4 hardware timers
#else
  #define TASKS_HWTIMERS             3
#endif

// default start of axis class hardware timers
#define AXIS_HARDWARE_TIMER_BASE    2      // in the OnStepX timer#1 is the sidereal clock

// enable library features
#define SERIAL_LOCAL_PRESENT
#define SERIAL_ST4_SERVER_PRESENT

// NV -------------------------------------------------------------------------------------------------------------------
#define INIT_NV_KEY                 583928945UL

#define NV_KEY                      0      // bytes: 4   , 4
#define NV_SITE_NUMBER              4      // bytes: 1   , 1
#define NV_SITE_BASE                5      // bytes: 40*4, 160
#define NV_SITE_JD_BASE             165    // bytes: 16  , 16

#define NV_MOUNT_SETTINGS_BASE      181    // bytes: 9   , 9
#define NV_MOUNT_TYPE_BASE          190    // bytes: 1   , 1
#define NV_MOUNT_GOTO_BASE          191    // bytes: 6   , 6
#define NV_MOUNT_GUIDE_BASE         197    // bytes: 3   , 3
#define NV_MOUNT_LIMITS_BASE        200    // bytes: 16  , 16
#define NV_MOUNT_HOME_BASE          216    // bytes: 11 ,  11
#define NV_MOUNT_PARK_BASE          227    // bytes: 15  , 15
#define NV_MOUNT_PEC_BASE           242    // bytes: 6   , 6
#define NV_MOUNT_STATUS_BASE        248    // bytes: 1   , 1
#define NV_MOUNT_LAST_POSITION      249    // bytes: 9   , 9

#define NV_ALIGN_MODEL_BASE         258    // bytes: 48  , 48
#define NV_AXIS_SETTINGS_REVERT     306    // bytes: 2   , 2
#define NV_AXIS_SETTINGS_BASE       308    // bytes: 76*9, 684
#define NV_AXIS_ENCODER_ZERO_BASE   992    // bytes: 4 *2, 8
#define NV_FOCUSER_SETTINGS_BASE    1000   // bytes: 20*6, 120
#define NV_ROTATOR_SETTINGS_BASE    1003   // bytes: 11  , 11
#define NV_FEATURE_SETTINGS_BASE    1014   // bytes: 5 *8, 40
#define NV_TELESCOPE_SETTINGS_BASE  1054   // bytes: 2   , 2

#define NV_LAST                     1055<|MERGE_RESOLUTION|>--- conflicted
+++ resolved
@@ -38,13 +38,11 @@
 #define JTWSTM                      21     // JTW Astronomy JTWSTM telescope mount controller Rev 2.1
 #define MANTICORE                   22     // JTW Astronomy MANTICORE telescope mount controller Rev 1.0
 
-<<<<<<< HEAD
-#define MaxPCB4Mesu                 23     // for Teensy4.1 for mesu modified by PP & GK
-=======
 #define SAL_XB1                     23     // SAL-XB1 telescope mount controller
->>>>>>> 34ebade1
 
-#define PINMAP_LAST                 23
+#define MaxPCB4Mesu                 24     // for Teensy4.1 for mesu modified by PP & GK
+
+#define PINMAP_LAST                 24
 
 // WEATHER sensors (temperature, pressure, and humidity)
 #define WEATHER_FIRST               1
