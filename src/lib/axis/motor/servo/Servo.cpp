--- conflicted
+++ resolved
@@ -68,14 +68,9 @@
 
   #ifdef CALIBRATE_SERVO_DC
     calibrateVelocity = new ServoCalibrateTrackingVelocity(axisNumber);
-<<<<<<< HEAD
-    driver->setTrackingMode(false);
+    driver->setTrackingMode(true);
     driver->setBypassAccelOnTracking(true);
     currentFrequency = 0.0f;                    // no trajectory input
-=======
-    driver->setTrackingMode(true);
-    driver->setBypassAccelOnTracking(true);
->>>>>>> 690783bf
     slewing = false;
   #endif
 
